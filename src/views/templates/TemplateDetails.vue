<script setup>
import { templateStore, navigationStore } from '../../store/store.js'
import DOMPurify from 'dompurify'
</script>

<template>
	<div class="detailContainer">
		<div id="app-content">
			<!-- app-content-wrapper is optional, only use if app-content-list  -->
			<div>
<<<<<<< HEAD
				<div class="head">
					<h1 class="h1">
						{{ templateStore.templateItem.name }}
					</h1>

					<NcActions :primary="true" menu-name="Acties">
						<template #icon>
							<DotsHorizontal :size="20" />
						</template>
						<NcActionButton @click="navigationStore.setModal('editTemplate')">
							<template #icon>
								<Pencil :size="20" />
							</template>
							Bewerken
						</NcActionButton>
						<NcActionButton @click="navigationStore.setDialog('deleteTemplate')">
							<template #icon>
								<TrashCanOutline :size="20" />
							</template>
							Verwijderen
						</NcActionButton>
					</NcActions>
				</div>
				<div class="detailGrid">
					<div>
						<b>Sammenvatting:</b>
						<span>{{ templateStore.templateItem.summary }}</span>
					</div>
=======
				<h1 class="h1">
					{{ templateStore.templateItem.name }}
				</h1>
				<span>{{ templateStore.templateItem.description }}</span>
				<div>
					<h3>Content:</h3>
					<NcGuestContent>
						<NcRichText
							:text="DOMPurify.sanitize(templateStore.templateItem.template)"
							:autolink="true"
							:use-markdown="true" />
					</NcGuestContent>
>>>>>>> 2a455f1b
				</div>
				<span>{{ templateStore.templateItem.description }}</span>
			</div>
		</div>
	</div>
</template>

<script>
<<<<<<< HEAD
import { BTabs, BTab } from 'bootstrap-vue'
import { NcLoadingIcon, NcActions, NcActionButton } from '@nextcloud/vue'

import Pencil from 'vue-material-design-icons/Pencil.vue'
import TrashCanOutline from 'vue-material-design-icons/TrashCanOutline.vue'
=======
import {
	NcLoadingIcon,
	NcRichText,
	NcGuestContent,
} from '@nextcloud/vue'
>>>>>>> 2a455f1b

export default {
	name: 'TemplateDetails',
	components: {
		NcActions,
		NcActionButton,
		NcLoadingIcon,
<<<<<<< HEAD
		BTabs,
		BTab,
		// Icons
		Pencil,
		TrashCanOutline,
=======
		NcRichText,
		NcGuestContent,
>>>>>>> 2a455f1b
	},
}
</script>

<style>
h4 {
  font-weight: bold
}

.h1 {
  display: block !important;
  font-size: 2em !important;
  margin-block-start: 0.67em !important;
  margin-block-end: 0.67em !important;
  margin-inline-start: 0px !important;
  margin-inline-end: 0px !important;
  font-weight: bold !important;
  unicode-bidi: isolate !important;
}

.grid {
  display: grid;
  grid-gap: 24px;
  grid-template-columns: 1fr 1fr;
  margin-block-start: var(--zaa-margin-50);
  margin-block-end: var(--zaa-margin-50);
}

.gridContent {
  display: flex;
  gap: 25px;
}

#guest-content-vue {
    margin: 20px 5px !important;
}

</style>
<|MERGE_RESOLUTION|>--- conflicted
+++ resolved
@@ -1,129 +1,96 @@
-<script setup>
-import { templateStore, navigationStore } from '../../store/store.js'
-import DOMPurify from 'dompurify'
-</script>
-
-<template>
-	<div class="detailContainer">
-		<div id="app-content">
-			<!-- app-content-wrapper is optional, only use if app-content-list  -->
-			<div>
-<<<<<<< HEAD
-				<div class="head">
-					<h1 class="h1">
-						{{ templateStore.templateItem.name }}
-					</h1>
-
-					<NcActions :primary="true" menu-name="Acties">
-						<template #icon>
-							<DotsHorizontal :size="20" />
-						</template>
-						<NcActionButton @click="navigationStore.setModal('editTemplate')">
-							<template #icon>
-								<Pencil :size="20" />
-							</template>
-							Bewerken
-						</NcActionButton>
-						<NcActionButton @click="navigationStore.setDialog('deleteTemplate')">
-							<template #icon>
-								<TrashCanOutline :size="20" />
-							</template>
-							Verwijderen
-						</NcActionButton>
-					</NcActions>
-				</div>
-				<div class="detailGrid">
-					<div>
-						<b>Sammenvatting:</b>
-						<span>{{ templateStore.templateItem.summary }}</span>
-					</div>
-=======
-				<h1 class="h1">
-					{{ templateStore.templateItem.name }}
-				</h1>
-				<span>{{ templateStore.templateItem.description }}</span>
-				<div>
-					<h3>Content:</h3>
-					<NcGuestContent>
-						<NcRichText
-							:text="DOMPurify.sanitize(templateStore.templateItem.template)"
-							:autolink="true"
-							:use-markdown="true" />
-					</NcGuestContent>
->>>>>>> 2a455f1b
-				</div>
-				<span>{{ templateStore.templateItem.description }}</span>
-			</div>
-		</div>
-	</div>
-</template>
-
-<script>
-<<<<<<< HEAD
-import { BTabs, BTab } from 'bootstrap-vue'
-import { NcLoadingIcon, NcActions, NcActionButton } from '@nextcloud/vue'
-
-import Pencil from 'vue-material-design-icons/Pencil.vue'
-import TrashCanOutline from 'vue-material-design-icons/TrashCanOutline.vue'
-=======
-import {
-	NcLoadingIcon,
-	NcRichText,
-	NcGuestContent,
-} from '@nextcloud/vue'
->>>>>>> 2a455f1b
-
-export default {
-	name: 'TemplateDetails',
-	components: {
-		NcActions,
-		NcActionButton,
-		NcLoadingIcon,
-<<<<<<< HEAD
-		BTabs,
-		BTab,
-		// Icons
-		Pencil,
-		TrashCanOutline,
-=======
-		NcRichText,
-		NcGuestContent,
->>>>>>> 2a455f1b
-	},
-}
-</script>
-
-<style>
-h4 {
-  font-weight: bold
-}
-
-.h1 {
-  display: block !important;
-  font-size: 2em !important;
-  margin-block-start: 0.67em !important;
-  margin-block-end: 0.67em !important;
-  margin-inline-start: 0px !important;
-  margin-inline-end: 0px !important;
-  font-weight: bold !important;
-  unicode-bidi: isolate !important;
-}
-
-.grid {
-  display: grid;
-  grid-gap: 24px;
-  grid-template-columns: 1fr 1fr;
-  margin-block-start: var(--zaa-margin-50);
-  margin-block-end: var(--zaa-margin-50);
-}
-
-.gridContent {
-  display: flex;
-  gap: 25px;
-}
-
-#guest-content-vue {
-    margin: 20px 5px !important;
-}
-
-</style>
+<script setup>
+import { templateStore, navigationStore } from '../../store/store.js'
+import DOMPurify from 'dompurify'
+</script>
+
+<template>
+	<div class="detailContainer">
+		<div id="app-content">
+			<!-- app-content-wrapper is optional, only use if app-content-list  -->
+			<div>
+				<h1 class="h1">
+					{{ templateStore.templateItem.name }}
+				</h1>
+				<span>{{ templateStore.templateItem.description }}</span>
+					<NcActions :primary="true" menu-name="Acties">
+						<template #icon>
+							<DotsHorizontal :size="20" />
+						</template>
+						<NcActionButton @click="navigationStore.setModal('editTemplate')">
+							<template #icon>
+								<Pencil :size="20" />
+							</template>
+							Bewerken
+						</NcActionButton>
+						<NcActionButton @click="navigationStore.setDialog('deleteTemplate')">
+							<template #icon>
+								<TrashCanOutline :size="20" />
+							</template>
+							Verwijderen
+						</NcActionButton>
+					</NcActions>
+				<div>
+					<h3>Content:</h3>
+					<NcGuestContent>
+						<NcRichText
+							:text="DOMPurify.sanitize(templateStore.templateItem.template)"
+							:autolink="true"
+							:use-markdown="true" />
+					</NcGuestContent>
+				</div>
+				<span>{{ templateStore.templateItem.description }}</span>
+			</div>
+		</div>
+	</div>
+</template>
+
+<script>
+import { NcLoadingIcon } from '@nextcloud/vue'
+
+import Pencil from 'vue-material-design-icons/Pencil.vue'
+import TrashCanOutline from 'vue-material-design-icons/TrashCanOutline.vue'
+
+export default {
+	name: 'TemplateDetails',
+	components: {
+		NcActions,
+		NcActionButton,
+		NcLoadingIcon,
+	},
+}
+</script>
+
+<style>
+h4 {
+  font-weight: bold
+}
+
+.h1 {
+  display: block !important;
+  font-size: 2em !important;
+  margin-block-start: 0.67em !important;
+  margin-block-end: 0.67em !important;
+  margin-inline-start: 0px !important;
+  margin-inline-end: 0px !important;
+  font-weight: bold !important;
+  unicode-bidi: isolate !important;
+}
+
+.grid {
+  display: grid;
+  grid-gap: 24px;
+  grid-template-columns: 1fr 1fr;
+  margin-block-start: var(--zaa-margin-50);
+  margin-block-end: var(--zaa-margin-50);
+}
+
+.gridContent {
+  display: flex;
+  gap: 25px;
+}
+
+#guest-content-vue {
+    margin: 20px 5px !important;
+}
+
+</style>